# == Class: varnish
#
# Installs and configures Varnish.
# Tested on Ubuntu and CentOS.
#
#
# === Parameters
# All parameters are just a low case replica of actual parameters passed to
# the Varnish conf file, $class_parameter -> VARNISH_PARAMETER, i.e.
# $memlock             -> MEMLOCK
# $varnish_vcl_conf    -> VARNISH_VCL_CONF
# $varnish_listen_port -> VARNISH_LISTEN_PORT
#
# Exceptions are:
# shmlog_dir    - location for shmlog
# shmlog_tempfs - mounts shmlog directory as tmpfs
#                 default value: true
# package_ensure- passed to puppet type 'package', attribute 'ensure'
# add_repo      - if set to false (defaults to true), the yum/apt repo is not added
#
# === Default values
# Set to Varnish default values
# With an exception to
# - $storage_type, which is set to 'malloc' in this module
# - $varnish_storage_file, path to which is changed to /var/lib/varnish-storage
#                          this is done to avoid clash with $shmlog_dir
#
# === Examples
#
# - installs Varnish
# - enabled Varnish service
# - uses default VCL '/etc/varnish/default.vcl'
# class {'varnish': }
#
# same as above, plus
# - sets Varnish to listen on port 80
# - storage size is set to 2 GB
# - vcl file is '/etc/varnish/my-vcl.vcl'
# class {'varnish':
#   varnish_listen_port  => '80',
#   varnish_storage_size => '2G',
#   varnish_vcl_conf     => '/etc/varnish/my-vcl.vcl',
# }
#

class varnish (
  $start                        = 'yes',
  $reload_vcl                   = true,
  $nfiles                       = '131072',
  $memlock                      = '82000',
  $storage_type                 = 'malloc',
  $varnish_vcl_conf             = '/etc/varnish/default.vcl',
  $varnish_user                 = 'varnish',
  $varnish_group                = 'varnish',
  $varnish_listen_address       = '',
  $varnish_listen_port          = '6081',
  $varnish_admin_listen_address = 'localhost',
  $varnish_admin_listen_port    = '6082',
  $varnish_min_threads          = '5',
  $varnish_max_threads          = '500',
  $varnish_thread_timeout       = '300',
  $varnish_storage_size         = '1G',
  $varnish_secret_file          = '/etc/varnish/secret',
  $varnish_storage_file         = '/var/lib/varnish-storage/varnish_storage.bin',
  $varnish_ttl                  = '120',
  $vcl_dir                      = undef,
  $shmlog_dir                   = '/var/lib/varnish',
  $shmlog_tempfs                = true,
<<<<<<< HEAD
  $version                      = present,
  $add_repo                     = true,
  $manage_firewall              = false,
  $varnish_conf_template        = 'varnish/varnish-conf.erb',
  $additional_parameters        = {},
) {

  # read parameters
  include varnish::params
=======
  $version                      = undef,
  $version_default              = undef,
  $package_ensure               = present,
  $varnish_version              = $::varnish::params::default_version,
  $add_repo                     = $::varnish::params::add_repo,
  $conf_file_path               = $::varnish::params::conf_file_path,
  $manage_firewall              = false,
) inherits ::varnish::params {
  
  if($version or $version_default)
  {
    warning('Class[\'varnish\'] parameter version and version_default is deprecated in favor of purge_configs')
  }
>>>>>>> 05860fa2

  # install Varnish
  class {'varnish::install':
    add_repo            => $add_repo,
    manage_firewall     => $manage_firewall,
    varnish_listen_port => $varnish_listen_port,
  }

  # enable Varnish service
  class {'varnish::service':
    start => $start,
  }

  # mount shared memory log dir as tempfs
  if $shmlog_tempfs {
    class { 'varnish::shmlog':
      shmlog_dir => $shmlog_dir,
      require    => Package['varnish'],
    }
  }

  # varnish config file
  file { 'varnish-conf':
    ensure  => present,
    path    => $conf_file_path,
    owner   => 'root',
    group   => 'root',
    mode    => '0644',
    content => template($varnish_conf_template),
    require => Package['varnish'],
    notify  => Exec['restart-varnish'],
  }

  # storage dir
  $varnish_storage_dir = regsubst($varnish_storage_file, '(^/.*)(/.*$)', '\1')
  file { 'storage-dir':
    ensure  => directory,
    path    => $varnish_storage_dir,
    require => Package['varnish'],
  }
}<|MERGE_RESOLUTION|>--- conflicted
+++ resolved
@@ -66,17 +66,6 @@
   $vcl_dir                      = undef,
   $shmlog_dir                   = '/var/lib/varnish',
   $shmlog_tempfs                = true,
-<<<<<<< HEAD
-  $version                      = present,
-  $add_repo                     = true,
-  $manage_firewall              = false,
-  $varnish_conf_template        = 'varnish/varnish-conf.erb',
-  $additional_parameters        = {},
-) {
-
-  # read parameters
-  include varnish::params
-=======
   $version                      = undef,
   $version_default              = undef,
   $package_ensure               = present,
@@ -90,7 +79,6 @@
   {
     warning('Class[\'varnish\'] parameter version and version_default is deprecated in favor of purge_configs')
   }
->>>>>>> 05860fa2
 
   # install Varnish
   class {'varnish::install':
