# Class varnish::repo
#
# This class installs aditional repos for varnish
#
class varnish::repo (
  $base_url = '',
  $enable = true,
  ) {

  $repo_base_url = 'http://repo.varnish-cache.org'

  $repo_distro = $::operatingsystem ? {
    'RedHat'    => 'redhat',
    'LinuxMint' => 'ubuntu',
    'centos'    => 'redhat',
    'amazon'    => 'redhat',
    default     => downcase($::operatingsystem),
  }

  $repo_arch = $::architecture

  $osver_array = split($::operatingsystemrelease, '[.]')
  if downcase($::operatingsystem) == 'amazon' {
    $osver = $osver_array[0] ? {
      '2'     => '5',
      '3'     => '6',
      default => undef,
    }
  }
  else {
    $osver = $osver_array[0]
  }
  if str2bool($enable) {
    case $::osfamily {
      redhat: {
        yumrepo { 'varnish':
<<<<<<< HEAD
          descr    => 'varnish',
          enabled  => '1',
          gpgcheck => '0',
          priority => '1',
          baseurl  => "${repo_base_url}/${repo_distro}/varnish-${repo_version}/el${osver}/${repo_arch}",
=======
          descr          => 'varnish',
          enabled        => '1',
          gpgcheck       => '0',
          priority       => '1',
          baseurl        => "${repo_base_url}/${repo_distro}/varnish-${varnish::real_version}/el${osver}/${repo_arch}",
>>>>>>> e8fbd04e
        }
      }
      debian: {
        apt::source { 'varnish':
          location   => "${repo_base_url}/${repo_distro}",
          repos      => "varnish-${varnish::real_version}",
          key        => 'E98C6BBBA1CBC5C3EB2DF21C60E7C096C4DEFFEB',
          key_source => 'http://repo.varnish-cache.org/debian/GPG-key.txt',
        }
      }
      default: {
      }
    }
  }
}<|MERGE_RESOLUTION|>--- conflicted
+++ resolved
@@ -34,19 +34,11 @@
     case $::osfamily {
       redhat: {
         yumrepo { 'varnish':
-<<<<<<< HEAD
           descr    => 'varnish',
           enabled  => '1',
           gpgcheck => '0',
           priority => '1',
-          baseurl  => "${repo_base_url}/${repo_distro}/varnish-${repo_version}/el${osver}/${repo_arch}",
-=======
-          descr          => 'varnish',
-          enabled        => '1',
-          gpgcheck       => '0',
-          priority       => '1',
-          baseurl        => "${repo_base_url}/${repo_distro}/varnish-${varnish::real_version}/el${osver}/${repo_arch}",
->>>>>>> e8fbd04e
+          baseurl  => "${repo_base_url}/${repo_distro}/varnish-${varnish::real_version}/el${osver}/${repo_arch}",
         }
       }
       debian: {
