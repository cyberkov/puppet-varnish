--- conflicted
+++ resolved
@@ -4,26 +4,17 @@
 class varnish::params {
 
   # set Varnish conf location based on OS
-<<<<<<< HEAD
-  case $::operatingsystem {
-    'RedHat', 'CentOS': {
+  case $::osfamily {
+    'RedHat': {
       if $::operatingsystemmajrelease >= 7 {
         $conf_file_path = '/etc/varnish/varnish.params'
       } else {
         $conf_file_path = '/etc/default/varnish'
       }
     }
-    'OracleLinux': {
-      $conf_file_path = '/etc/sysconfig/varnish'
-    }
     default: {
       $conf_file_path = '/etc/default/varnish'
     }
-=======
-  $conf_file_path = $::osfamily ? {
-    'RedHat' => '/etc/sysconfig/varnish',
-    default  => '/etc/default/varnish',
->>>>>>> f7de2499
   }
 
   $version = $varnish::version ? {
