--- conflicted
+++ resolved
@@ -166,10 +166,6 @@
     order => '02',
   }
 
-<<<<<<< HEAD
-
-=======
->>>>>>> e23b9007
   #Create resources
  
   #Backends
