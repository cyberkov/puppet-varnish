--- conflicted
+++ resolved
@@ -12,32 +12,6 @@
 #
 # === Parameters
 #
-<<<<<<< HEAD
-# probes     - list of probes to configure, must be an array of hashes:
-#              {
-#                probe1 => { url = '/healthcheck1' },
-#                probe2 => { url = '/healthcheck2' },
-#              }
-#              you can provide any Varnish .probe parameters
-#              just drop the . and use key => val syntax:
-#              timeout => '5s', window => '8', and so on
-#
-# backends   - list of backends to configure, must be a hash
-#              {
-#                'srv1' => { host => '10.0.0.1', port => '80' },
-#                'srv2' => { host => '10.0.0.2', port => '80' },
-#              }
-#              you can provide any Varnish .backend parameters in the same way as for probes
-#
-# directors  - list of directors to configure, must be an array of hashes
-#              {
-#                director1 => { type => 'round-robin', backends => [ 'srv1', 'srv2' ] },
-#                director2 => { type => 'round-robin', backends => [ 'srv3', 'srv4' ] },
-#              }
-#
-# selectors  - list of selectors, configured only when multiple backends/directors are in use
-#              will be configured in the same order as listed in manifest. Must be a Hash
-=======
 # probes     - list of probes to configure, must be a hash:
 #    probes => {
 #      'health_check1' => { url => '/health_check_url1' },
@@ -94,7 +68,6 @@
 #      'cluster2' => { condition => 'true' } # will act as backend set by else statement
 #    }
 #
->>>>>>> 76b37698
 #
 # conditions - list of conditions to apply, must be an array of hashes
 #
@@ -114,69 +87,14 @@
 #
 # === Examples
 #
-<<<<<<< HEAD
-# configure a single backend, ip address 192.168.1.1, port 80, no probe
-# class {'varnish::vcl':
-#   backends => [
-#     { name => 'server1', host => '192.168.1.1', port => '80' },
-#   ]
-# }
-#
-# configure probe 'health_check', 2 backends using that probe and 1 director using 2 backends
-# class {'varnish::vcl':
-#   probes => [
-#     { name => 'health_check', url => "/health_check" },
-#   ],
-#   backends => [
-#     { name => 'server1', host => '192.168.1.1', port => '80', probe => 'health_check' },
-#     { name => 'server2', host => '192.168.1.2', port => '80', probe => 'health_check' },
-#   ],
-#  directors => [
-#    { name => 'cluster', type => 'round-robin', backends => [ 'server1', 'server2' ] }
-#  ],
-# }
-#
-# configure 2 probes, 4 backends and 2 directors
-# for requests with URLs '^/cluster2' director is set to 'cluster2'
-# otherwise director 'cluster' is used
-# class {'varnish::vcl':
-#   probes => [
-#     { name => 'health_check',  url => "/health_check" },
-#     { name => 'health_check2', url => "/health_check2" },
-#   ],
-#   backends => [
-#     { name => 'server1', host => '192.168.1.1', port => '80', probe => 'health_check' },
-#     { name => 'server2', host => '192.168.1.2', port => '80', probe => 'health_check' },
-#     { name => 'server3', host => '192.168.1.3', port => '80', probe => 'health_check2' },
-#     { name => 'server4', host => '192.168.1.4', port => '80', probe => 'health_check2' },
-#   ],
-#  directors => [
-#    { name => 'cluster',  type => 'round-robin', backends => [ 'server1', 'server2' ] },
-#    { name => 'cluster2', type => 'round-robin', backends => [ 'server3', 'server4' ] },
-#  ],
-#  selectors => [
-#    { backend => 'cluster2', condition => 'req.url ~ "^/cluster2"' },
-#    { backend => 'cluster2' },
-#  ],
-#  acls => [
-#    { name => 'acl1', hosts => [ '"localhost"', '"10.0.0.0"/8' ] },
-#  ],
-# }
-=======
 # subdir tests has a number of examples on using either varnish::vsl class,
 # as well as varnish::backend, varnish::director, etc. definitions
->>>>>>> 76b37698
 #
 class varnish::vcl (
   $probes            = {},
   $backends          = { 'default' => { host => '127.0.0.1', port => '8080' } },
-<<<<<<< HEAD
-  $directors         = [],
-  $selectors         = [],
-=======
   $directors         = {},
   $selectors         = {},
->>>>>>> 76b37698
   $conditions        = [],
   $acls              = {},
   $blockedips	     = [],
@@ -248,16 +166,12 @@
     order => '02',
   }
 
-<<<<<<< HEAD
   # web application firewall
   concat::fragment { "waf":
     target => "${varnish::vcl::includedir}/waf.vcl",
     content => template('varnish/includes/waf.vcl.erb'),
     order => '02',
   }
-
-=======
->>>>>>> 76b37698
 
   #Create resources
  
@@ -277,25 +191,17 @@
   validate_hash($selectors)
   concat::fragment { "selectors-header":
     target => "${varnish::vcl::includedir}/backendselection.vcl",
-<<<<<<< HEAD
-    content => 'if ( false ) { 
-=======
     content => 'if (false) {
->>>>>>> 76b37698
 ',
     order => '02',
   }
   create_resources(varnish::selector,$selectors)
   concat::fragment { "selectors-footer":
     target => "${varnish::vcl::includedir}/backendselection.vcl",
-<<<<<<< HEAD
-    content => '} else { error 403 "Access denied"; }',
-=======
     content => '} else {
   error 403 "Access denied";
 }
 ',
->>>>>>> 76b37698
     order => '99',
   }
 
