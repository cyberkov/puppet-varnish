##Table of Contents
1. [Overview](#overview)
2. [Install Varnish](#install-varnish)
3. [Class varnish](#class-varnish)
4. [Class varnish::vcl](#class-varnish-vcl)
    * [varnish::acl](varnish-acl)
    * [varnish::probe](varnish-probe)
    * [varnish::backend](varnish-backend)
    * [varnish::director](varnish-director)
    * [varnish::selector](varnish-selector)
5. [Configure VCL with class varnish::vcl](#configure-vcl-with-class-varnish-vcl)
6. [Class varnish::ncsa](#class-varnish-ncsa)
7. [Tests](#tests)
8. [Development](#development)
9. [Contributors](#contributors)

## Overview

   This Puppet module installs and configures Varnish.  
   It also allows to manage Varnish VCL.  
   Tested on Ubuntu, CentOS, RHEL and Oracle Linux.

## Install Varnish

   installs Varnish  
   allocates for cache 1GB (malloc)  
   starts it on port 80:  

    class {'varnish':
      varnish_listen_port => 80,
      varnish_storage_size => '1G',
    }

## Class varnish

   Class `varnish`  
   Installs Varnish.  
   Provides access to all configuration parameters.  
   Controls Varnish service.  
   By default mounts shared memory log directory as tmpfs.  

   All parameters are low case replica of actual parameters passed to  
   the Varnish conf file, `$class_parameter -> VARNISH_PARAMETER`, i.e.  
   
    $memlock             -> MEMLOCK
    $varnish_vcl_conf    -> VARNISH_VCL_CONF
    $varnish_listen_port -> VARNISH_LISTEN_PORT

   Exceptions are:  
   `shmlog_dir`    - location for shmlog  
   `shmlog_tempfs` - mounts shmlog directory as tmpfs, (default value: true)  
   `version`       - passes to puppet type 'package', attribute 'ensure', (default value: present)  

   At minimum you may want to change a value for default port:  
   `varnish_listen_port => '80'`

For more details on parameters, check class varnish.

## Class varnish vcl

   Class `varnish::vcl` manages Varnish VCL configuration.  

   Varnish VCL applies following restictions:  
   if you define an acl it must be used  
   if you define a probe it must be used  
   if you define a backend it must be used  
   if you define a director it must be used  

   Gives access to Varnish acl, probe, backend, director, etc. definitions  
   (see below)  

### varnish acl

   Definition `varnish::acl` allows to configure Varnish acl.

    varnish::acl { 'acl1': hosts => [ "localhost", "172.16.0.1" ] }

### varnish probe

   Definition `varnish::probe` allows to configure Varnish probe.

    varnish::probe { 'health_check1': url => '/health_check_url1' }

### varnish backend

   Definition `varnish::backend` allows to configure Varnish backend.  
   If you have a single backend, you can name it `default` and ignore  
   `selector` sections.  
   For more examples see `tests/vcl_backend_default.pp` and `tests/vcl_backends.pp`

    varnish::backend { 'srv1': host => '172.16.0.1', port => '80', probe => 'health_check1' }
    varnish::backend { 'srv2': host => '172.16.0.2', port => '80', probe => 'health_check1' }

### varnish director

   Definition `varnish::director` allows to configure Varnish director.  
   For more examples see `tests/vcl_backends_probes_directors.pp`

    varnish::director { 'cluster1': backends => [ 'srv1', 'srv2' ] }

### varnish selector

   Definition `varnish::selector` allows to configure Varnish selector.  

   While `acl`, `probe`, `backend` and `director` are self-explanatory  
   WTF is `selector`?   

   You cannot define 2 or more backends/directors and not to use them.  
   This will result in VCL compilation failure.  

   Parameter `selectors` gives access to req.backend inside `vcl_recv`.  
   Code:  

<<<<<<< HEAD
    selectors => {
      cluster2 => { condition => 'req.url ~ "^/cluster2"' },
      cluster1 => { },
    },
=======
    varnish::selector { 'cluster1': condition => 'req.url ~ "^/cluster1"' }
    varnish::selector { 'cluster2': condition => 'true' } # will act as backend set by else statement
>>>>>>> 07b66a3a

   Will result in following VCL configuration to be generated:

    if (req.url ~ "^/cluster1") {
      set req.backend = cluster1;
    }
<<<<<<< HEAD

`conditions` - TODO.

If modification to Varnish VCL goes further than configuring `probes`, `backends` and `directors`
parameter `template` can be used to point `varnish::vcl` class at a different template.

NOTE: If you copy existing template and modify it you will still 
be able to use `probes`, `backends`, `directors` and `selectors` parameters.

## Usage, class varnish::vcl

   Simple setup:  
   1 probe  
   2 backends  
   1 director  

    class { 'varnish::vcl':
      probes => {
        health_check => { url => "/health_check" },
      },
      backends => {
        server1 => { host => '192.168.1.1', port => '80', probe => 'health_check' },
        server2 => { host => '192.168.1.2', port => '80', probe => 'health_check' },
      },
      directors => {
        cluster => { type => 'round-robin', backends => [ 'server1', 'server2' ] }
      },
      selectors => {
        cluster => { },
      },
=======
    if (true) {
      set req.backend = cluster2;
>>>>>>> 07b66a3a
    }

   For more examples see `tests/vcl_backends_probes_directors.pp`

## Usaging class varnish::vcl

   Configure probes, backends, directors and selectors  

<<<<<<< HEAD
   Slightly more complex setup:  
   2 probes  
   8 backends  
   2 directors  
   traffic for URL /cluster2 goes to second director 'cluster2'

    class { 'varnish::vcl':
      probes => {
        health_check1 => {
          window    => '8',
          timeout   => '5s',
          threshold => '3',
          interval  => '5s',
          request   => [ "GET /action/healthCheck1 HTTP/1.1", "Host: www.example1.com", "Connection: close" ],
        },
        health_check2 => {
          window    => '8',
          timeout   => '5s',
          threshold => '3',
          interval  => '5s',
          request   => [ "GET /action/healthCheck2 HTTP/1.1", "Host: www.example2.com", "Connection: close" ],
        },
      },
      backends => {
        server1 => { host => '192.168.1.21', port => '80', probe => 'health_check1' },
        server2 => { host => '192.168.1.22', port => '80', probe => 'health_check1' },
        server3 => { host => '192.168.1.23', port => '80', probe => 'health_check1' },
        server4 => { host => '192.168.1.24', port => '80', probe => 'health_check1' },
        server5 => { host => '192.168.1.25', port => '80', probe => 'health_check1' },
        server6 => { host => '192.168.1.26', port => '80', probe => 'health_check1' },
        server7 => { host => '192.168.1.27', port => '80', probe => 'health_check2' },
        server8 => { host => '192.168.1.28', port => '80', probe => 'health_check2' },
      },
      directors => {
        cluster1 => {
          backends => [ 'server1', 'server2', 'server3', 'server4', 'server5', 'server6' ],
         },
        cluster2 => {
          backends => [ 'server7', 'server8' ],
        },
      },
      selectors => {
        cluster2 => { condition => 'req.url ~ "^/cluster2"' },
        cluster1 => { },
      },
=======
    class { 'varnish::vcl': }

    # configure probes
    varnish::probe { 'health_check1': url => '/health_check_url1' }
    varnish::probe { 'health_check2':  
      window    => '8',
      timeout   => '5s',
      threshold => '3',
      interval  => '5s',
      request   => [ "GET /healthCheck2 HTTP/1.1", "Host: www.example1.com", "Connection: close" ]
>>>>>>> 07b66a3a
    }

    # configure backends
    varnish::backend { 'srv1': host => '172.16.0.1', port => '80', probe => 'health_check1' }
    varnish::backend { 'srv2': host => '172.16.0.2', port => '80', probe => 'health_check1' }
    varnish::backend { 'srv3': host => '172.16.0.3', port => '80', probe => 'health_check2' }
    varnish::backend { 'srv4': host => '172.16.0.4', port => '80', probe => 'health_check2' }
    varnish::backend { 'srv5': host => '172.16.0.5', port => '80', probe => 'health_check2' }
    varnish::backend { 'srv6': host => '172.16.0.6', port => '80', probe => 'health_check2' }

    # configure directors
    varnish::director { 'cluster1': backends => [ 'srv1', 'srv2' ] }
    varnish::director { 'cluster2': backends => [ 'srv3', 'srv4', 'srv5', 'srv6' ] }

    # configure selectors
    varnish::selector { 'cluster1': condition => 'req.url ~ "^/cluster1"' }
    varnish::selector { 'cluster2': condition => 'true' } # will act as backend set by else statement

   If modification to Varnish VCL goes further than configuring `probes`, `backends` and `directors`  
   parameter `template` can be used to point `varnish::vcl` class at a different template.  

   NOTE: If you copy existing template and modify it you will still  
   be able to use `probes`, `backends`, `directors` and `selectors`.  

## Class varnish ncsa

   Class `varnish::ncsa` manages varnishncsa configuration.  
   To enable varnishncsa:

     class {'varnish::ncsa': }

## Tests
   For more examples check module tests directory.  
   NOTE: make sure you don't run tests on Production server.  

## Development
  Contributions and patches are welcome!  
  All new code goes into branch develop.  

## Contributors
- Max Horlanchuk <max.horlanchuk@gmail.com>
- Fabio Rauber <fabiorauber@gmail.com>
- Lienhart Woitok <lienhart.woitok@netlogix.de>
- Samuel Leathers <sam@appliedtrust.com>
- Matt Ward <matt.ward@envato.com>
- Noel Sharpe <noels@radnetwork.co.uk>
- Rich Kang <rich@saekang.co.uk>
- browarrek <browarrek@gmail.com><|MERGE_RESOLUTION|>--- conflicted
+++ resolved
@@ -111,56 +111,16 @@
    Parameter `selectors` gives access to req.backend inside `vcl_recv`.  
    Code:  
 
-<<<<<<< HEAD
-    selectors => {
-      cluster2 => { condition => 'req.url ~ "^/cluster2"' },
-      cluster1 => { },
-    },
-=======
     varnish::selector { 'cluster1': condition => 'req.url ~ "^/cluster1"' }
     varnish::selector { 'cluster2': condition => 'true' } # will act as backend set by else statement
->>>>>>> 07b66a3a
 
    Will result in following VCL configuration to be generated:
 
     if (req.url ~ "^/cluster1") {
       set req.backend = cluster1;
     }
-<<<<<<< HEAD
-
-`conditions` - TODO.
-
-If modification to Varnish VCL goes further than configuring `probes`, `backends` and `directors`
-parameter `template` can be used to point `varnish::vcl` class at a different template.
-
-NOTE: If you copy existing template and modify it you will still 
-be able to use `probes`, `backends`, `directors` and `selectors` parameters.
-
-## Usage, class varnish::vcl
-
-   Simple setup:  
-   1 probe  
-   2 backends  
-   1 director  
-
-    class { 'varnish::vcl':
-      probes => {
-        health_check => { url => "/health_check" },
-      },
-      backends => {
-        server1 => { host => '192.168.1.1', port => '80', probe => 'health_check' },
-        server2 => { host => '192.168.1.2', port => '80', probe => 'health_check' },
-      },
-      directors => {
-        cluster => { type => 'round-robin', backends => [ 'server1', 'server2' ] }
-      },
-      selectors => {
-        cluster => { },
-      },
-=======
     if (true) {
       set req.backend = cluster2;
->>>>>>> 07b66a3a
     }
 
    For more examples see `tests/vcl_backends_probes_directors.pp`
@@ -169,53 +129,6 @@
 
    Configure probes, backends, directors and selectors  
 
-<<<<<<< HEAD
-   Slightly more complex setup:  
-   2 probes  
-   8 backends  
-   2 directors  
-   traffic for URL /cluster2 goes to second director 'cluster2'
-
-    class { 'varnish::vcl':
-      probes => {
-        health_check1 => {
-          window    => '8',
-          timeout   => '5s',
-          threshold => '3',
-          interval  => '5s',
-          request   => [ "GET /action/healthCheck1 HTTP/1.1", "Host: www.example1.com", "Connection: close" ],
-        },
-        health_check2 => {
-          window    => '8',
-          timeout   => '5s',
-          threshold => '3',
-          interval  => '5s',
-          request   => [ "GET /action/healthCheck2 HTTP/1.1", "Host: www.example2.com", "Connection: close" ],
-        },
-      },
-      backends => {
-        server1 => { host => '192.168.1.21', port => '80', probe => 'health_check1' },
-        server2 => { host => '192.168.1.22', port => '80', probe => 'health_check1' },
-        server3 => { host => '192.168.1.23', port => '80', probe => 'health_check1' },
-        server4 => { host => '192.168.1.24', port => '80', probe => 'health_check1' },
-        server5 => { host => '192.168.1.25', port => '80', probe => 'health_check1' },
-        server6 => { host => '192.168.1.26', port => '80', probe => 'health_check1' },
-        server7 => { host => '192.168.1.27', port => '80', probe => 'health_check2' },
-        server8 => { host => '192.168.1.28', port => '80', probe => 'health_check2' },
-      },
-      directors => {
-        cluster1 => {
-          backends => [ 'server1', 'server2', 'server3', 'server4', 'server5', 'server6' ],
-         },
-        cluster2 => {
-          backends => [ 'server7', 'server8' ],
-        },
-      },
-      selectors => {
-        cluster2 => { condition => 'req.url ~ "^/cluster2"' },
-        cluster1 => { },
-      },
-=======
     class { 'varnish::vcl': }
 
     # configure probes
@@ -226,7 +139,6 @@
       threshold => '3',
       interval  => '5s',
       request   => [ "GET /healthCheck2 HTTP/1.1", "Host: www.example1.com", "Connection: close" ]
->>>>>>> 07b66a3a
     }
 
     # configure backends
