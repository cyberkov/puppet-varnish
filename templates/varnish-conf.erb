# NOTE: this file is managed by puppet
#
# Configuration file for varnish
#
# /etc/init.d/varnish expects the variables $DAEMON_OPTS, $NFILES and $MEMLOCK
# to be set from this shell script fragment.
#
# Note: If systemd is installed, this file is obsolete and ignored.  You will
# need to copy /lib/systemd/system/varnish.service to /etc/systemd/system/ and
# edit that file.

# Should we start varnishd at boot?  Set to "no" to disable.
START=<%= scope.lookupvar('start') %>

<% if scope.lookupvar('varnish::varnish_version').to_i == 4 -%>
# Should systemd reload varnish incase of a vcl change?
<% if scope.lookupvar('reload_vcl') -%>
RELOAD_VCL=1
<% else -%>
RELOAD_VCL=0
<% end -%>
<% end -%>

<% if scope.lookupvar('varnish::varnish_version').to_i == 4 -%>
# User and group for the varnishd worker processes
VARNISH_USER=<%= scope.lookupvar('varnish_user') %>
VARNISH_GROUP=<%= scope.lookupvar('varnish_group') %>
<% end -%>

# Maximum number of open files (for ulimit -n)
NFILES=<%= scope.lookupvar('nfiles') %>

# Maximum locked memory size (for ulimit -l)
# Used for locking the shared memory log in memory.  If you increase log size,
# you need to increase this number as well
MEMLOCK=<%= scope.lookupvar('memlock') %>

# Default varnish instance name is the local nodename.  Can be overridden with
# the -n switch, to have more instances on a single server.
# INSTANCE=$(uname -n)

# See varnishd(1) for more information.
#
# # Main configuration file. You probably want to change it :)
VARNISH_VCL_CONF=<%= scope.lookupvar('varnish_vcl_conf') %>
#
# # Default address and port to bind to
# # Blank address means all IPv4 and IPv6 interfaces, otherwise specify
# # a host name, an IPv4 dotted quad, or an IPv6 address in brackets.
VARNISH_LISTEN_ADDRESS=<%= scope.lookupvar('varnish_listen_address') %>
VARNISH_LISTEN_PORT=<%= scope.lookupvar('varnish_listen_port') %>
#
# # Telnet admin interface listen address and port
VARNISH_ADMIN_LISTEN_ADDRESS=<%= scope.lookupvar('varnish_admin_listen_address') %>
VARNISH_ADMIN_LISTEN_PORT=<%= scope.lookupvar('varnish_admin_listen_port') %>
#
# # The minimum number of worker threads to start
VARNISH_MIN_THREADS=<%= scope.lookupvar('varnish_min_threads') %>
#
# # The Maximum number of worker threads to start
VARNISH_MAX_THREADS=<%= scope.lookupvar('varnish_max_threads') %>
#
# # Idle timeout for worker threads
VARNISH_THREAD_TIMEOUT=<%= scope.lookupvar('varnish_thread_timeout') %>
#
# # Cache file location
VARNISH_STORAGE_FILE=<%= scope.lookupvar('varnish_storage_file') %>
#
# # Cache file size: in bytes, optionally using k / M / G / T suffix,
# # or in percentage of available disk space using the % suffix.
VARNISH_STORAGE_SIZE=<%= scope.lookupvar('varnish_storage_size') %>
#
# # File containing administration secret
VARNISH_SECRET_FILE=<%= scope.lookupvar('varnish_secret_file') %>
#
# # Backend storage specification
<% if scope.lookupvar('storage_type') == 'malloc' %>
VARNISH_STORAGE="<%= scope.lookupvar('storage_type') %>,${VARNISH_STORAGE_SIZE}"
<% else %>
VARNISH_STORAGE="<%= scope.lookupvar('storage_type') %>,${VARNISH_STORAGE_FILE},${VARNISH_STORAGE_SIZE}"
<% end %>

#
# # Default TTL used when the backend does not specify one
VARNISH_TTL=<%= scope.lookupvar('varnish_ttl') %>
#
# # DAEMON_OPTS is used by the init script.  If you add or remove options, make
# # sure you update this section, too.
# Version: <%= scope.lookupvar('varnish::varnish_version') %>
DAEMON_OPTS="-a <%= scope.lookupvar('varnish_listen_address') %>:<%= scope.lookupvar('varnish_listen_port') %> \
             -f <%= scope.lookupvar('varnish_vcl_conf') %> \
             -T <%= scope.lookupvar('varnish_admin_listen_address') %>:<%= scope.lookupvar('varnish_admin_listen_port') %> \
             -t <%= scope.lookupvar('varnish_ttl') %> \
             -S <%= scope.lookupvar('varnish_secret_file') %> \
<% if scope.lookupvar('storage_type') == 'malloc' -%>
             -s <%= scope.lookupvar('storage_type') %>,<%= scope.lookupvar('varnish_storage_size') %> \
<% else -%>
             -s <%= scope.lookupvar('storage_type') %>,<%= scope.lookupvar('varnish_storage_file') %>,<%= scope.lookupvar('varnish_storage_size') %> \
<% end -%>
<<<<<<< HEAD
<% if @vcl_dir -%>
             -p vcl_dir=<%= @vcl_dir %> \
<% end -%>
<% @additional_parameters.each do |param, value| -%>
             -p <%= param %>=<%= value %> \
<% end -%>
<% if scope.lookupvar('varnish::params::version').to_i == 4 -%>
=======
<% if scope.lookupvar('varnish::varnish_version').to_i == 4 -%>
             -u <%= scope.lookupvar('varnish_user') %> \
             -g <%= scope.lookupvar('varnish_group') %> \
>>>>>>> 05860fa2
             -p thread_pool_min=<%= scope.lookupvar('varnish_min_threads') %> \
             -p thread_pool_max=<%= scope.lookupvar('varnish_max_threads') %> \
             -p thread_pool_timeout=<%= scope.lookupvar('varnish_thread_timeout') %>"
<% else -%>
             -w <%= scope.lookupvar('varnish_min_threads') %>,<%= scope.lookupvar('varnish_max_threads') %>,<%= scope.lookupvar('varnish_thread_timeout') %>"
<% end -%>

<|MERGE_RESOLUTION|>--- conflicted
+++ resolved
@@ -97,7 +97,6 @@
 <% else -%>
              -s <%= scope.lookupvar('storage_type') %>,<%= scope.lookupvar('varnish_storage_file') %>,<%= scope.lookupvar('varnish_storage_size') %> \
 <% end -%>
-<<<<<<< HEAD
 <% if @vcl_dir -%>
              -p vcl_dir=<%= @vcl_dir %> \
 <% end -%>
@@ -105,11 +104,7 @@
              -p <%= param %>=<%= value %> \
 <% end -%>
 <% if scope.lookupvar('varnish::params::version').to_i == 4 -%>
-=======
-<% if scope.lookupvar('varnish::varnish_version').to_i == 4 -%>
-             -u <%= scope.lookupvar('varnish_user') %> \
-             -g <%= scope.lookupvar('varnish_group') %> \
->>>>>>> 05860fa2
+
              -p thread_pool_min=<%= scope.lookupvar('varnish_min_threads') %> \
              -p thread_pool_max=<%= scope.lookupvar('varnish_max_threads') %> \
              -p thread_pool_timeout=<%= scope.lookupvar('varnish_thread_timeout') %>"
