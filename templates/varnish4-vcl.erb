# NOTE: this file is managed by puppet
#
vcl 4.0;
import std;
import directors;

#Import file with probe definitions
include "includes/probes.vcl";

#Import file with backend definitions
include "includes/backends.vcl";

#Import file with acl definitions
include "includes/acls.vcl";

sub vcl_init {
 #Import file with director definitions;
 include "includes/directors.vcl";
}

sub vcl_recv {
<%- if @defaultgrace -%>
  # Default grace period
  set req.grace = <%= @defaultgrace %>;
<%- end -%>
<%- if @logrealip -%>
  if (req.http.X-Forwarded-For) {
     std.log("RealIP:" + req.http.X-Forwarded-For); 
  } else {
     std.log("RealIP:" + client.ip); 
  }
<%- end -%>

<%- if not @cond_requests -%>
  unset req.http.If-Modified-Since;
  unset req.http.If-None-Match;
<%- end -%>

  # cookie sanitization
  if (req.http.Cookie) {
    set req.http.Cookie = ";"+req.http.Cookie;
    set req.http.Cookie = regsuball(req.http.Cookie, "; +", ";");
    set req.http.Cookie = regsuball(req.http.Cookie, ";(<%- @cookiekeeps.each do |cookie| -%><%= cookie %><%- if cookie != @cookiekeeps[-1] -%>|<%-end-%><%-end-%>)=", "; \1=");
    set req.http.Cookie = regsuball(req.http.Cookie, ";[^ ][^;]*", "");
    set req.http.Cookie = regsuball(req.http.Cookie, "^[; ]+|[; ]+$", "");
    if (req.http.Cookie == "") {
      unset req.http.Cookie;
    }
  }

  if (
    # Static file cache
    ((req.url ~ "(?i)\.(jpg|jpeg|gif|png|tiff|tif|svg|swf|ico|css|kss|js|vsd|doc|ppt|pps|xls|pdf|mp3|mp4|m4a|ogg|mov|avi|wmv|sxw|zip|gz|bz2|tar|rar|odc|odb|odf|odg|odi|odp|ods|odt|sxc|sxd|sxi|sxw|dmg|torrent|deb|msi|iso|rpm|jar|class|flv|exe)$")||
    # Plone images cache
    (req.url ~ "(?i)(image|imagem_large|image_preview|image_mini|image_thumb|image_tile|image_icon|imagem_listing)$")) && 
    # Plone resource editor
    (req.url !~ "(?i)\@\@plone\.resourceeditor\.getfile\?path\=")
    ) {
    unset req.http.Cookie;
  }

  <%- if @blockedips.length > 0 -%>
  # blocked list
  if ((client.ip ~ blockedips)<%- if @blockedbots.length > 0 -%>||(req.http.User-Agent ~ "(?i)<%- @blockedbots.each do |bot| -%><%= bot %><%- if cookie != @blockedbots[-1] -%>|<%-end-%><%-end-%>")<%-end-%>) {
<<<<<<< HEAD
    synth(403, "Access forbidden.");
=======
    return (synth(403, "Access forbidden."));
>>>>>>> c870fc26
  }
  <%- end -%>

  <%- if @enable_waf -%>
  # Web Application Firewall
  # These rules are defined by a number between semicolons. Example: ;48;
  # All exceptions must be defined at the req.http.EXCE variable
  # DO NOT MODIFY waf.vcl FILE!

  set req.http.EXCE = ";<%- @wafexceptions.each do |exce| -%><%= exce %>;<%-end-%>";
  set req.http.RULE = "";

  include "includes/waf.vcl";
  if (!(req.http.RULE == "")) {
    std.log( "ATTACK SIGNATURE rules:"+req.http.RULE+" url:"+req.url+" COOKIE:"+req.http.Cookie+"   IP:"+client.ip);
<<<<<<< HEAD
    synth(403, "ATTACK DETECTED - IP LOGGED");
=======
    return (synth(403, "ATTACK DETECTED - IP LOGGED"));
>>>>>>> c870fc26
  }
  unset req.http.EXCE;
  unset req.http.RULE;
  <%- end -%>

  # backend selection logic
  include "includes/backendselection.vcl";

  <%- if @purgeips.length > 0 -%>
  # Allows purge for the IPs in purge ACL
  if (req.method == "PURGE") {
    if (!(client.ip ~ purge)) {
<<<<<<< HEAD
      synth(405, "Not allowed.");
=======
      return (synth(405, "Not allowed."));
>>>>>>> c870fc26
    }
    ban(" req.url == " + req.url);
    set req.url = regsuball(req.url,"80","443"); 
    set req.url = regsuball(req.url,"http","https");
    ban(" req.url == " + req.url);
    # Throw a synthetic page so the
    # request won't go to the backend.
<<<<<<< HEAD
    synth(200, "Added ban.");
=======
    return (synth(200, "Added ban."));
>>>>>>> c870fc26
  }
  <%- end -%>

  if (req.method != "GET" &&
      req.method != "HEAD" &&
      req.method != "PUT" &&
      req.method != "POST" &&
      req.method != "TRACE" &&
      req.method != "OPTIONS" &&
      req.method != "DELETE") {
    /* Non-RFC2616 or CONNECT which is weird. */
    return (pipe);
  }
}

sub vcl_hash {
}

sub vcl_pipe {
  set req.http.Connection = "close";
  return (pipe);
}

sub vcl_hit {
  std.log( "CACHE-DEBUG URL:"+req.url+" COOKIE:"+req.http.Cookie+" AVISO:HIT IP:"+client.ip);
}

sub vcl_miss {
  std.log( "CACHE-DEBUG URL:"+req.url+" COOKIE:"+req.http.Cookie+" AVISO:MISS IP:"+client.ip);
}

sub vcl_pass {
  std.log( "CACHE-DEBUG URL:"+req.url+" COOKIE:"+req.http.Cookie+" AVISO:PASS IP:"+client.ip);
}

sub vcl_backend_response {
<%- if @defaultgrace -%>
  # Default grace period
  set bereq.grace = <%= @defaultgrace %>;
<%- end -%>

  if (beresp.http.content-type ~ "<%- @gziptypes.each do |type| -%>^<%= type %><%- if type != @gziptypes[-1] -%>|<%-end-%><%-end-%>") {
    set beresp.do_gzip = true;
  }

  # Remove I18N_LANGUAGE Set-Cookie
  if (beresp.http.Set-Cookie ~ "I18N_LANGUAGE") {
    unset beresp.http.Set-Cookie;
  }

  # Default minimum cache period
  if(!(bereq.http.Cookie)&&!(beresp.http.Set-Cookie)&&(bereq.method == "GET")) {
    set beresp.ttl = <%= @min_cache_time %>;
  }

  if (
    # Static file cache
    (bereq.url ~ "(?i)\.(jpg|jpeg|gif|png|tiff|tif|svg|swf|ico|css|kss|js|vsd|doc|ppt|pps|xls|pdf|mp3|mp4|m4a|ogg|mov|avi|wmv|sxw|zip|gz|bz2|tar|rar|odc|odb|odf|odg|odi|odp|ods|odt|sxc|sxd|sxi|sxw|dmg|torrent|deb|msi|iso|rpm|jar|class|flv|exe)$")||
    # Plone images cache
    (bereq.url ~ "(?i)(image|imagem_large|image_preview|image_mini|image_thumb|image_tile|image_icon|imagem_listing)$")
  ) {
    set beresp.ttl = <%= @static_cache_time %>;
    unset beresp.http.Set-Cookie;
  }

  # Avoid cache of objects > 100M
  if ( beresp.http.Content-Length ~ "[0-9][0-9][0-9][0-9][0-9][0-9][0-9][0-9][0-9]" ) {
    set beresp.uncacheable = true;
    set beresp.ttl = <%= @static_cache_time %>;
    return (deliver);
  }
}

sub vcl_deliver {
  if (obj.hits > 0) {
    set resp.http.X-Cache = "HIT";
  } else {
    set resp.http.X-Cache = "MISS";
  }
}<|MERGE_RESOLUTION|>--- conflicted
+++ resolved
@@ -62,11 +62,7 @@
   <%- if @blockedips.length > 0 -%>
   # blocked list
   if ((client.ip ~ blockedips)<%- if @blockedbots.length > 0 -%>||(req.http.User-Agent ~ "(?i)<%- @blockedbots.each do |bot| -%><%= bot %><%- if cookie != @blockedbots[-1] -%>|<%-end-%><%-end-%>")<%-end-%>) {
-<<<<<<< HEAD
-    synth(403, "Access forbidden.");
-=======
     return (synth(403, "Access forbidden."));
->>>>>>> c870fc26
   }
   <%- end -%>
 
@@ -82,11 +78,7 @@
   include "includes/waf.vcl";
   if (!(req.http.RULE == "")) {
     std.log( "ATTACK SIGNATURE rules:"+req.http.RULE+" url:"+req.url+" COOKIE:"+req.http.Cookie+"   IP:"+client.ip);
-<<<<<<< HEAD
-    synth(403, "ATTACK DETECTED - IP LOGGED");
-=======
     return (synth(403, "ATTACK DETECTED - IP LOGGED"));
->>>>>>> c870fc26
   }
   unset req.http.EXCE;
   unset req.http.RULE;
@@ -99,11 +91,7 @@
   # Allows purge for the IPs in purge ACL
   if (req.method == "PURGE") {
     if (!(client.ip ~ purge)) {
-<<<<<<< HEAD
-      synth(405, "Not allowed.");
-=======
       return (synth(405, "Not allowed."));
->>>>>>> c870fc26
     }
     ban(" req.url == " + req.url);
     set req.url = regsuball(req.url,"80","443"); 
@@ -111,11 +99,7 @@
     ban(" req.url == " + req.url);
     # Throw a synthetic page so the
     # request won't go to the backend.
-<<<<<<< HEAD
-    synth(200, "Added ban.");
-=======
     return (synth(200, "Added ban."));
->>>>>>> c870fc26
   }
   <%- end -%>
 
